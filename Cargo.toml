--- conflicted
+++ resolved
@@ -1,10 +1,6 @@
 [package]
 name = "back_to_sequences"
-<<<<<<< HEAD
-version = "0.2.8"
-=======
 version = "0.2.9"
->>>>>>> f66bc4f1
 edition = "2021"
 
 authors = [
@@ -19,23 +15,6 @@
 license-file = "LICENSE"
 
 [dependencies]
-<<<<<<< HEAD
-anyhow = "1.0.75"
-auto_enums = "0.8.2"
-clap  = { version = "4", features = ["derive","cargo"] }
-which = "5.0.0"
-glob = "0.3.0"
-fxread = "0.2"
-atomic-counter = "1.0.1"
-rayon = "1.5.1"
-ctor = "0.2.5"
-ahash = "0.8.6"
-
-
-[[bin]]
-name = "back_to_sequences"
-path = "src/main.rs"
-=======
 # Error management
 anyhow         = { version = "1" }
 
@@ -51,7 +30,6 @@
 rayon          = { version = "1" }
 ctor           = { version = "0.2" }
 ahash          = { version ="0.8.6" }
->>>>>>> f66bc4f1
 
 
 [profile.release]
@@ -59,13 +37,9 @@
 opt-level = 3
 overflow-checks = false
 panic = 'abort'
-<<<<<<< HEAD
-incremental = false
-=======
 incremental = false
 
 
 [profile.profiling]
 inherits = "release"
-debug = true
->>>>>>> f66bc4f1
+debug = true