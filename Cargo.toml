--- conflicted
+++ resolved
@@ -16,38 +16,31 @@
 
 [dependencies]
 # Error management
-anyhow         = { version = "1" }
+anyhow           = { version = "1" }
 
 # CLI parsing
-clap           = { version = "4", features = ["derive", "cargo"] }
+clap             = { version = "4", features = ["derive", "cargo"] }
 
 # File parsing
-fxread         = { version = "0.2" }
+fxread           = { version = "0.2" }
+
+# Parallel
+rayon            = { version = "1" }
 
 # Other
-ahash          = { version = "0.8.6" }
-atomic-counter = { version = "1" }
-auto_enums     = { version = "0.8" }
-ctor           = { version = "0.2" }
-<<<<<<< HEAD
-entropy	       = { version = "0.4"}
-rayon          = { version = "1" }
+ahash            = { version = "0.8.6" }
+atomic-counter   = { version = "1" }
+auto_enums       = { version = "0.8" }
+ctor             = { version = "0.2" }
+entropy	         = { version = "0.4"}
+integer-encoding = { version = "4.0" }
 
-=======
-ahash          = { version = "0.8.6" }
-entropy	       = { version = "0.4"}
-integer-encoding = { version = "4.0" }
->>>>>>> be2f94b6
 
 [dev-dependencies]
-assert_cmd    = { version = "2"}
-biotest       = { version = "0.1", features = ["fasta", "fastq"] }
-rand          = { version = "0.8" }
-tempfile      = { version = "3" }
-
-[dev-dependencies]
-rand          = { version = "0.8" }
-tempfile      = { version = "3" }
+assert_cmd      = { version = "2"}
+biotest         = { version = "0.1", features = ["fasta", "fastq"] }
+rand            = { version = "0.8" }
+tempfile        = { version = "3" }
 
 [profile.release]
 lto = 'thin'
