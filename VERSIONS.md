--- conflicted
+++ resolved
@@ -19,8 +19,5 @@
 * 0.2.8. 17/11/2023: 
     * Deal with lower case letters in the input sequences (all is converted to upper)
     * no not consider kmers that contain non ACGT letters (indexing and querying)
-<<<<<<< HEAD
-=======
 * 0.2.9. 17/11/2023: merge branch "cleaning". 
->>>>>>> f66bc4f1
     