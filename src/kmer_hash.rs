--- conflicted
+++ resolved
@@ -30,7 +30,7 @@
     stranded: bool,
     no_low_complexity: bool,
 ) -> anyhow::Result<(HashMap<Vec<u8>, T>, usize)> {
-// ) -> anyhow::Result<(Box<dyn HashMap<Vec<u8>, T>>, usize)> {
+    // ) -> anyhow::Result<(Box<dyn HashMap<Vec<u8>, T>>, usize)> {
     let mut kmer_set = HashMap::new();
     let reverse_complement = if stranded { Some(false) } else { None };
 
@@ -58,11 +58,8 @@
             } else {
                 // If the entropy is too low, the kmer is not inserted
                 if no_low_complexity && shannon_entropy(kmer) < 1.0 {
-<<<<<<< HEAD
                     i += 1;
-=======
-                    i = i + 1;
->>>>>>> be2f94b6
+
                     continue;
                 }
                 kmer_set.insert(
@@ -86,7 +83,6 @@
 
 #[cfg(test)]
 mod tests {
-<<<<<<< HEAD
     /* std use */
     use std::io::Write as _;
 
@@ -114,44 +110,19 @@
         assert_eq!((true, 0), first_non_acgt(&sequence));
 
         Ok(())
-=======
-    use super::*;
-
-    #[test]
-    fn non_acgt() {
-        let mut rng = crate::tests::rand();
-
-        let sequence = crate::tests::sequence(&mut rng, 50).to_ascii_uppercase();
-        assert_eq!((true, 0), first_non_acgt(&sequence));
-
-        let mut sequence = crate::tests::sequence(&mut rng, 10).to_ascii_uppercase();
-        sequence.push(b'@');
-        assert_eq!((false, 10), first_non_acgt(&sequence));
-
-        let sequence = crate::tests::sequence(&mut rng, 0).to_ascii_uppercase();
-        assert_eq!((true, 0), first_non_acgt(&sequence));
->>>>>>> be2f94b6
     }
 
     #[test]
     fn build_index_kmers() -> anyhow::Result<()> {
-<<<<<<< HEAD
         let mut rng = biotest::rand();
         let k_generate = biotest::Fasta::builder().sequence_len(16).build()?;
-=======
-        let mut rng = crate::tests::rand();
->>>>>>> be2f94b6
 
         let temp_dir = tempfile::tempdir()?;
         let temp_path = temp_dir.path();
 
         let kmers_in_path = temp_path.join("kmers_in.fasta");
 
-<<<<<<< HEAD
         k_generate.create(&kmers_in_path, &mut rng, 5)?;
-=======
-        crate::tests::io::write_fasta(&mut rng, 16, 5, 5, &kmers_in_path)?;
->>>>>>> be2f94b6
 
         let (index, kmer_size) = index_kmers::<atomic_counter::RelaxedCounter>(
             kmers_in_path.into_os_string().into_string().unwrap(),
@@ -167,7 +138,6 @@
         assert_eq!(
             keys,
             vec![
-<<<<<<< HEAD
                 b"AACTTGCGACAAGAA".to_vec(),
                 b"AAGCATTACCGTGGC".to_vec(),
                 b"ACGTTAAGAAGGTTC".to_vec(),
@@ -182,52 +152,24 @@
         );
 
         let mut values = index.values().map(|x| x.get()).collect::<Vec<usize>>();
-=======
-                b"AAGCATTACCGTGGC".to_vec(),
-                b"ACTGTGCAAAAGGGG".to_vec(),
-                b"AGACATGAGCAACCA".to_vec(),
-                b"AGGATATCGAATTAT".to_vec(),
-                b"ATGAATCGCGTGTTA".to_vec(),
-                b"CAAGCATTACCGTGG".to_vec(),
-                b"CAGACATGAGCAACC".to_vec(),
-                b"CAGGATATCGAATTA".to_vec(),
-                b"CCCTTTTGCACAGTA".to_vec(),
-                b"CTAACACGCGATTCA".to_vec(),
-            ]
-        );
-
-        let mut values = index.values().map(|x| x.get_count()).collect::<Vec<usize>>();
->>>>>>> be2f94b6
+
         values.sort_unstable();
         assert_eq!(values, vec![0usize; keys.len()]);
 
         Ok(())
     }
 
-<<<<<<< HEAD
     #[test]
     fn build_index_kmers_stranded() -> anyhow::Result<()> {
         let mut rng = biotest::rand();
         let k_generate = biotest::Fasta::builder().sequence_len(16).build()?;
-=======
-
-    #[test]
-    fn build_index_kmers_stranded() -> anyhow::Result<()> {
-        let mut rng = crate::tests::rand();
->>>>>>> be2f94b6
 
         let temp_dir = tempfile::tempdir()?;
         let temp_path = temp_dir.path();
 
-<<<<<<< HEAD
         let kmers_in_path = temp_path.join("kmers_in.fasta");
 
         k_generate.create(&kmers_in_path, &mut rng, 5)?;
-=======
-        let kmers_in_path = temp_path.join("kmers_in.fastq");
-
-        crate::tests::io::write_fastq(&mut rng, 16, 5, 5, &kmers_in_path)?;
->>>>>>> be2f94b6
 
         let (index, kmer_size) = index_kmers::<atomic_counter::RelaxedCounter>(
             kmers_in_path.into_os_string().into_string().unwrap(),
@@ -243,7 +185,6 @@
         assert_eq!(
             keys,
             vec![
-<<<<<<< HEAD
                 b"AACTTGCGACAAGAA".to_vec(),
                 b"CCACGGTAATGCTTG".to_vec(),
                 b"CGAACCTTCTTAACG".to_vec(),
@@ -258,22 +199,7 @@
         );
 
         let mut values = index.values().map(|x| x.get()).collect::<Vec<usize>>();
-=======
-                b"ACATGCTGCAATTAC".to_vec(),
-                b"ATCCTCTGGAACTTG".to_vec(),
-                b"ATGAATCGCGTGTTA".to_vec(),
-                b"CATCCTCTGGAACTT".to_vec(),
-                b"GACATGCTGCAATTA".to_vec(),
-                b"TGAATCGCGTGTTAG".to_vec(),
-                b"TGCTCATGTCTGCTG".to_vec(),
-                b"TGTACGCAGGATATC".to_vec(),
-                b"TTGCTCATGTCTGCT".to_vec(),
-                b"TTGTACGCAGGATAT".to_vec(),
-            ]
-        );
-
-        let mut values = index.values().map(|x| x.get_count()).collect::<Vec<usize>>();
->>>>>>> be2f94b6
+
         values.sort_unstable();
         assert_eq!(values, vec![0usize; keys.len()]);
 
@@ -282,18 +208,13 @@
 
     #[test]
     fn build_index_kmers_no_low_complexity() -> anyhow::Result<()> {
-<<<<<<< HEAD
         let mut rng = biotest::rand();
         let k_generate = biotest::Fasta::builder().sequence_len(16).build()?;
-=======
-        let mut rng = crate::tests::rand();
->>>>>>> be2f94b6
 
         let temp_dir = tempfile::tempdir()?;
         let temp_path = temp_dir.path();
 
         let kmers_in_path = temp_path.join("kmers_in.fasta");
-<<<<<<< HEAD
         let mut fasta_data = vec![];
 
         k_generate.records(&mut fasta_data, &mut rng, 5)?;
@@ -302,16 +223,6 @@
         fasta_data.push(b'\n');
 
         std::fs::File::create(&kmers_in_path)?.write_all(&fasta_data)?;
-=======
-
-        let mut fasta_data = crate::tests::fasta::records(&mut rng, 5, 16, 2);
-        fasta_data.extend(b">read_homopolymer\n");
-        fasta_data.extend([b'A'; 16]);
-        fasta_data.push(b'\n');
-        fasta_data.extend(crate::tests::fasta::records(&mut rng, 5, 16, 2));
-
-        crate::tests::io::write_buffer(&fasta_data, &kmers_in_path)?;
->>>>>>> be2f94b6
 
         let (index, kmer_size) = index_kmers::<atomic_counter::RelaxedCounter>(
             kmers_in_path.into_os_string().into_string().unwrap(),
@@ -327,7 +238,6 @@
         assert_eq!(
             keys,
             vec![
-<<<<<<< HEAD
                 b"AACTTGCGACAAGAA".to_vec(),
                 b"AAGCATTACCGTGGC".to_vec(),
                 b"ACGTTAAGAAGGTTC".to_vec(),
@@ -342,20 +252,6 @@
         );
 
         let mut values = index.values().map(|x| x.get()).collect::<Vec<usize>>();
-=======
-                b"AAGCATTACCGTGGC".to_vec(),
-                b"AGACATGAGCAACCA".to_vec(),
-                b"AGGATATCGAATTAT".to_vec(),
-                b"ATGAATCGCGTGTTA".to_vec(),
-                b"CAAGCATTACCGTGG".to_vec(),
-                b"CAGACATGAGCAACC".to_vec(),
-                b"CAGGATATCGAATTA".to_vec(),
-                b"CTAACACGCGATTCA".to_vec(),
-            ]
-        );
-
-        let mut values = index.values().map(|x| x.get_count()).collect::<Vec<usize>>();
->>>>>>> be2f94b6
         values.sort_unstable();
         assert_eq!(values, vec![0usize; keys.len()]);
 
@@ -364,18 +260,13 @@
 
     #[test]
     fn not_nucleotide() -> anyhow::Result<()> {
-<<<<<<< HEAD
         let mut rng = biotest::rand();
         let k_generate = biotest::Fasta::builder().sequence_len(16).build()?;
-=======
-        let mut rng = crate::tests::rand();
->>>>>>> be2f94b6
 
         let temp_dir = tempfile::tempdir()?;
         let temp_path = temp_dir.path();
 
         let kmers_in_path = temp_path.join("kmers_in.fasta");
-<<<<<<< HEAD
         let mut fasta_data = vec![];
 
         k_generate.records(&mut fasta_data, &mut rng, 5)?;
@@ -384,16 +275,6 @@
         k_generate.records(&mut fasta_data, &mut rng, 5)?;
 
         std::fs::File::create(&kmers_in_path)?.write_all(&fasta_data)?;
-=======
-
-        let mut fasta_data = crate::tests::fasta::records(&mut rng, 5, 16, 2);
-        fasta_data.extend(crate::tests::fasta::record(&mut rng, 10, 16));
-        *fasta_data.last_mut().unwrap() = b'@';
-        fasta_data.extend(b"ACTG\n");
-        fasta_data.extend(crate::tests::fasta::records(&mut rng, 5, 16, 2));
-
-        crate::tests::io::write_buffer(&fasta_data, &kmers_in_path)?;
->>>>>>> be2f94b6
 
         let (index, kmer_size) = index_kmers::<atomic_counter::RelaxedCounter>(
             kmers_in_path.into_os_string().into_string().unwrap(),
@@ -409,7 +290,6 @@
         assert_eq!(
             keys,
             vec![
-<<<<<<< HEAD
                 b"AACTTGCGACAAGAA".to_vec(),
                 b"AAGCATTACCGTGGC".to_vec(),
                 b"ACGTTAAGAAGGTTC".to_vec(),
@@ -436,22 +316,7 @@
         );
 
         let mut values = index.values().map(|x| x.get()).collect::<Vec<usize>>();
-=======
-                b"AAGCATTACCGTGGC".to_vec(),
-                b"AGCAGACATGAGCAA".to_vec(),
-                b"ATGAATCGCGTGTTA".to_vec(),
-                b"CAAGCATTACCGTGG".to_vec(),
-                b"CAGCAGACATGAGCA".to_vec(),
-                b"CTAACACGCGATTCA".to_vec(),
-                b"CTATAATTCGATATC".to_vec(),
-                b"CTCCCCTTTTGCACA".to_vec(),
-                b"CTGTGCAAAAGGGGA".to_vec(),
-                b"GGATATCGAATTATA".to_vec(),
-            ]
-        );
-
-        let mut values = index.values().map(|x| x.get_count()).collect::<Vec<usize>>();
->>>>>>> be2f94b6
+
         values.sort_unstable();
         assert_eq!(values, vec![0usize; keys.len()]);
 
