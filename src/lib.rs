--- conflicted
+++ resolved
@@ -5,13 +5,10 @@
 /* std use */
 use std::io::Write as _;
 
-<<<<<<< HEAD
-use anyhow::Context;
-=======
-
->>>>>>> be2f94b6
 /* crates use */
 use atomic_counter::{AtomicCounter, RelaxedCounter};
+
+use anyhow::Context as _;
 
 /* mod declarations */
 pub mod cli;
@@ -19,15 +16,10 @@
 pub mod count;
 pub mod kmer_hash;
 pub mod sequence_normalizer;
-<<<<<<< HEAD
-
-=======
 pub mod file_parsing;
 pub mod kmer_counter;
 pub mod matched_sequences;
-#[cfg(test)]
-mod tests;
->>>>>>> be2f94b6
+
 /* project use */
 use file_parsing::read_file_lines;
 
@@ -55,7 +47,6 @@
     }
     cli::validate_non_empty_file(in_fasta_kmers.clone())?;
     // check that in_fasta_kmers is a non empty file:
-<<<<<<< HEAD
 
     let (kmer_set, kmer_size) = kmer_hash::index_kmers::<RelaxedCounter>(
         in_fasta_kmers,
@@ -67,19 +58,6 @@
 
     if !out_fasta_reads.is_empty() {
         count::kmers_in_fasta_file_par(
-=======
-    
-    let (kmer_set, kmer_size) =
-                kmer_hash::index_kmers::<T>(in_fasta_kmers, 
-                    kmer_size, 
-                    stranded, 
-                    no_low_complexity)
-                    .map_err(|e| eprintln!("Error indexing kmers: {}", e))?;
-       
-    if out_fasta_reads.len() > 0 { // if an output file is provided, we output the sequences that contain the kmers
-        if output_mapping_positions {  // if output_mapping_positions is true, we output the kmers with their count and mapping positions
-        count::kmers_in_fasta_file_par::<_, matched_sequences::MatchedSequencePositional>( 
->>>>>>> be2f94b6
             in_fasta_reads,
             &kmer_set,
             kmer_size,
@@ -131,7 +109,7 @@
             for (kmer, count) in kmer_set.iter() {
                 if count.get_count() >= counted_kmer_threshold {
                     output.write_all(kmer)?;
-                    writeln!(output, " {}", count.to_string())?; 
+                    writeln!(output, " {}", count.to_string())?;
                 }
             }
             Ok(())
@@ -183,15 +161,15 @@
     }
 
     let (kmer_set, kmer_size) =
-        kmer_hash::index_kmers::<RelaxedCounter>(in_fasta_kmers, 
-            kmer_size, 
-            stranded, 
+        kmer_hash::index_kmers::<RelaxedCounter>(in_fasta_kmers,
+            kmer_size,
+            stranded,
             no_low_complexity)
             .map_err(|e| eprintln!("Error indexing kmers: {}", e))?;
 
     if output_mapping_positions { // if output_mapping_positions is true, we output the kmers with their count and mapping positions
     for (in_f, out_f) in input_files.iter().zip(output_files.iter()){
-        count::kmers_in_fasta_file_par::<_, matched_sequences::MatchedSequencePositional>( 
+        count::kmers_in_fasta_file_par::<_, matched_sequences::MatchedSequencePositional>(
             in_f.to_string(),
             &kmer_set,
             kmer_size,
@@ -225,9 +203,9 @@
                 in_f, out_f
             );
         }
-        
-    }
-    
+
+    }
+
     // if the out_kmers_file is not empty, we output counted kmers in the out_kmers_file file
     if !out_txt_kmers.is_empty() {
         (|| -> std::io::Result<_> {
