--- conflicted
+++ resolved
@@ -13,31 +13,21 @@
 pub struct Args {
     /// Input fasta file containing the original kmers
     ///     Note: back_to_sequences considers the content as a set of kmers
-    ///     This means that a kmer is considered only once, 
+    ///     This means that a kmer is considered only once,
     ///     even if it occurs multiple times in the file.
-    ///     If the stranded option is not used (default), a kmer 
+    ///     If the stranded option is not used (default), a kmer
     ///     and its reverse complement are considered as the same kmer.
     #[arg(long, verbatim_doc_comment)]
     pub in_kmers: String,
 
-<<<<<<< HEAD
-    /// Output file containing the filtered original sequences (eg. reads).
-    /// It will be automatically in fasta or fastq format depending on the input file.
-    /// If not provided, only the in_kmers with their count is output
-    #[arg(long, default_value_t = String::from(""))]
-    pub out_sequences: String,
-
-    /// If provided, output text file containing the kmers that occur in the reads with their number of occurrences
-    #[arg(long, default_value_t = String::from(""))]
-=======
-    /// Input fasta or fastq [.gz] file containing the original sequences (eg. reads). 
-    ///     The stdin is used if not provided 
+    /// Input fasta or fastq [.gz] file containing the original sequences (eg. reads).
+    ///     The stdin is used if not provided
     ///     (and if `--in_filelist` is not provided neither)
     #[arg(long, default_value_t = String::from(""), verbatim_doc_comment)]
     pub in_sequences: String,
 
-    /// Input txt file containing in each line a path to a fasta or fastq [.gz] file 
-    /// containing the original sequences (eg. reads). 
+    /// Input txt file containing in each line a path to a fasta or fastq [.gz] file
+    /// containing the original sequences (eg. reads).
     ///     Note1: if this option is used, the `--out_filelist` option must be used.
     ///            The number of lines in out_filelist must be the same as in_filelist
     ///     Note2: Incompatible with `--in_sequences`
@@ -48,25 +38,24 @@
     /// It will be automatically in fasta or fastq format depending on the input file.
     /// If not provided, only the in_kmers with their count is output
     #[arg(long, default_value_t = String::from(""), verbatim_doc_comment)]
-    pub out_sequences: String, 
-    
-    /// Output txt file containing in each line a path to a fasta or fastq [.gz] file 
-    /// that will contain the related output file from the input files list 
+    pub out_sequences: String,
+
+    /// Output txt file containing in each line a path to a fasta or fastq [.gz] file
+    /// that will contain the related output file from the input files list
     #[arg(long, default_value_t = String::from(""), verbatim_doc_comment)]
     pub out_filelist: String,
 
-    /// If provided, output a text file containing the kmers that occur in the reads 
-    /// with their 
-    ///  * number of occurrences 
-    ///     or 
+    /// If provided, output a text file containing the kmers that occur in the reads
+    /// with their
+    ///  * number of occurrences
+    ///     or
     ///  * their occurrence positions if the --output_kmer_positions option is used
-    ///     Note: if `--in_filelist` is used the output counted kmers are 
+    ///     Note: if `--in_filelist` is used the output counted kmers are
     ///     those occurring the last input file of that list
     #[arg(long, default_value_t = String::from(""), verbatim_doc_comment)]
->>>>>>> be2f94b6
     pub out_kmers: String,
 
-    /// If out_kmers is provided, output only reference kmers whose number of occurrences 
+    /// If out_kmers is provided, output only reference kmers whose number of occurrences
     /// is at least equal to this value.
     /// If out_kmers is not provided, this option is ignored
     #[arg(long, default_value_t = 0, verbatim_doc_comment)]
@@ -78,7 +67,7 @@
     pub output_kmer_positions: bool,
 
     /// If provided, output matching positions on sequences in the
-    /// out_sequence file(s) 
+    /// out_sequence file(s)
     #[arg(long, default_value_t = false, verbatim_doc_comment)]
     pub output_mapping_positions: bool,
 
@@ -97,7 +86,6 @@
     /// Thus by default, there is no limitation on the maximal number of kmers found in a sequence.
     #[arg(long, default_value_t = 100.0, verbatim_doc_comment)]
     pub max_threshold: f32,
-
 
     /// Used original kmer strand (else canonical kmers are considered)
     #[arg(long, default_value_t = false)]
